// Copyright 2018 The Outline Authors
//
// Licensed under the Apache License, Version 2.0 (the "License");
// you may not use this file except in compliance with the License.
// You may obtain a copy of the License at
//
//      http://www.apache.org/licenses/LICENSE-2.0
//
// Unless required by applicable law or agreed to in writing, software
// distributed under the License is distributed on an "AS IS" BASIS,
// WITHOUT WARRANTIES OR CONDITIONS OF ANY KIND, either express or implied.
// See the License for the specific language governing permissions and
// limitations under the License.

import * as fs from 'fs';
import * as http from 'http';
import * as path from 'path';
import * as process from 'process';
import * as prometheus from 'prom-client';
import * as restify from 'restify';

import {RealClock} from '../infrastructure/clock';
import {PortProvider} from '../infrastructure/get_port';
import * as json_config from '../infrastructure/json_config';
import * as logging from '../infrastructure/logging';
import {PrometheusClient, runPrometheusScraper} from '../infrastructure/prometheus_scraper';
import {RolloutTracker} from '../infrastructure/rollout';
import {AccessKeyId} from '../model/access_key';

import {PrometheusManagerMetrics} from './manager_metrics';
import {bindService, ShadowsocksManagerService} from './manager_service';
import {OutlineShadowsocksServer} from './outline_shadowsocks_server';
import {AccessKeyConfigJson, ServerAccessKeyRepository} from './server_access_key';
import * as server_config from './server_config';
import {OutlineSharedMetricsPublisher, PrometheusUsageMetrics, RestMetricsCollectorClient, SharedMetricsPublisher} from './shared_metrics';

const DEFAULT_STATE_DIR = '/root/shadowbox/persisted-state';
const MMDB_LOCATION = '/var/lib/libmaxminddb/GeoLite2-Country.mmdb';


async function exportPrometheusMetrics(registry: prometheus.Registry, port): Promise<http.Server> {
  return new Promise<http.Server>((resolve, _) => {
    const server = http.createServer((_, res) => {
      res.write(registry.metrics());
      res.end();
    });
    server.on('listening', () => {
      resolve(server);
    });
    server.listen({port, host: 'localhost', exclusive: true});
  });
}

function reserveAccessKeyPorts(
    keyConfig: json_config.JsonConfig<AccessKeyConfigJson>, portProvider: PortProvider) {
  const accessKeys = keyConfig.data().accessKeys || [];
  const dedupedPorts = new Set(accessKeys.map(ak => ak.port));
  dedupedPorts.forEach(p => portProvider.addReservedPort(p));
}

<<<<<<< HEAD
function getPortForNewAccessKeys(
    serverConfig: json_config.JsonConfig<server_config.ServerConfigJson>,
    keyConfig: json_config.JsonConfig<AccessKeyConfigJson>): number {
  if (!serverConfig.data().portForNewAccessKeys) {
    // NOTE(2019-01-04): For backward compatibility. Delete after servers have been migrated.
    if (keyConfig.data().defaultPort) {
      // Migrate setting from keyConfig to serverConfig.
      serverConfig.data().portForNewAccessKeys = keyConfig.data().defaultPort;
      serverConfig.write();
      delete keyConfig.data().defaultPort;
      keyConfig.write();
    }
  }
  return serverConfig.data().portForNewAccessKeys;
}

async function reservePortForNewAccessKeys(
    portProvider: PortProvider,
    serverConfig: json_config.JsonConfig<server_config.ServerConfigJson>): Promise<number> {
  serverConfig.data().portForNewAccessKeys = await portProvider.reserveNewPort();
  return serverConfig.data().portForNewAccessKeys;
}

// TODO: Get rid of this after 30 days of everyone's migration to Prometheus.
function createLegacyManagerMetrics(configFilename: string): LegacyManagerMetrics {
  const metricsConfig = readMetricsConfig(configFilename);
  return new LegacyManagerMetrics(
      new RealClock(),
      new json_config.ChildConfig(metricsConfig, metricsConfig.data().transferStats));
}

=======
>>>>>>> ae7ce338
function createRolloutTracker(serverConfig: json_config.JsonConfig<server_config.ServerConfigJson>):
    RolloutTracker {
  const rollouts = new RolloutTracker(serverConfig.data().serverId);
  if (serverConfig.data().rollouts) {
    for (const rollout of serverConfig.data().rollouts) {
      rollouts.forceRollout(rollout.id, rollout.enabled);
    }
  }
  return rollouts;
}

async function main() {
  const verbose = process.env.LOG_LEVEL === 'debug';
  const portProvider = new PortProvider();
  const accessKeyConfig = json_config.loadFileConfig<AccessKeyConfigJson>(
      getPersistentFilename('shadowbox_config.json'));
  reserveAccessKeyPorts(accessKeyConfig, portProvider);

  prometheus.collectDefaultMetrics({register: prometheus.register});

  const proxyHostname = process.env.SB_PUBLIC_IP;
  // Default to production metrics, as some old Docker images may not have
  // SB_METRICS_URL properly set.
  const metricsCollectorUrl = process.env.SB_METRICS_URL || 'https://metrics-prod.uproxy.org';
  if (!process.env.SB_METRICS_URL) {
    logging.warn('process.env.SB_METRICS_URL not set, using default');
  }

  if (!proxyHostname) {
    logging.error('Need to specify SB_PUBLIC_IP for invite links');
    process.exit(1);
  }

  logging.debug(`=== Config ===`);
  logging.debug(`SB_PUBLIC_IP: ${proxyHostname}`);
  logging.debug(`SB_METRICS_URL: ${metricsCollectorUrl}`);
  logging.debug(`==============`);

  const DEFAULT_PORT = 8081;
  const portNumber = Number(process.env.SB_API_PORT || DEFAULT_PORT);
  if (isNaN(portNumber)) {
    logging.error(`Invalid SB_API_PORT: ${process.env.SB_API_PORT}`);
    process.exit(1);
  }
  portProvider.addReservedPort(portNumber);

  const serverConfig =
      server_config.readServerConfig(getPersistentFilename('shadowbox_server_config.json'));

  logging.info('Starting...');

  const prometheusPort = await portProvider.reserveFirstFreePort(9090);
  // Use 127.0.0.1 instead of localhost for Prometheus because it's resolving incorrectly for some users.
  // See https://github.com/Jigsaw-Code/outline-server/issues/341
  const prometheusLocation = `127.0.0.1:${prometheusPort}`;

  const nodeMetricsPort = await portProvider.reserveFirstFreePort(prometheusPort + 1);
  exportPrometheusMetrics(prometheus.register, nodeMetricsPort);
  const nodeMetricsLocation = `localhost:${nodeMetricsPort}`;

  const ssMetricsPort = await portProvider.reserveFirstFreePort(nodeMetricsPort + 1);
  logging.info(`Prometheus is at ${prometheusLocation}`);
  logging.info(`Node metrics is at ${nodeMetricsLocation}`);

  const prometheusConfigJson = {
    global: {
      scrape_interval: '15s',
    },
    scrape_configs: [
      {job_name: 'prometheus', static_configs: [{targets: [prometheusLocation]}]},
      {job_name: 'outline-server-main', static_configs: [{targets: [nodeMetricsLocation]}]},
    ]
  };

  const ssMetricsLocation = `localhost:${ssMetricsPort}`;
  logging.info(`outline-ss-server metrics is at ${ssMetricsLocation}`);
  prometheusConfigJson.scrape_configs.push(
      {job_name: 'outline-server-ss', static_configs: [{targets: [ssMetricsLocation]}]});
  const shadowsocksServer =
      new OutlineShadowsocksServer(
          getPersistentFilename('outline-ss-server/config.yml'), verbose, ssMetricsLocation)
          .enableCountryMetrics(MMDB_LOCATION);
  runPrometheusScraper(
      [
        '--storage.tsdb.retention', '31d', '--storage.tsdb.path',
        getPersistentFilename('prometheus/data'), '--web.listen-address', prometheusLocation,
        '--log.level', verbose ? 'debug' : 'info'
      ],
      getPersistentFilename('prometheus/config.yml'), prometheusConfigJson);

  const accessKeyRepository = new ServerAccessKeyRepository(
      portProvider, proxyHostname, accessKeyConfig, shadowsocksServer);

  // TODO(fortuna): Once single-port is fully rollout, we should:
  // - update `install_server.sh` to stop using `--net=host` for new servers (old servers are stuck
  //   with that forever) and output new instructions for port configuration.
  // - update manger UI to provide new instructions for port configuration in manual mode.
  if (createRolloutTracker(serverConfig).isRolloutEnabled('single-port', 0)) {
    const portForNewAccessKeys = getPortForNewAccessKeys(serverConfig, accessKeyConfig) ||
        await reservePortForNewAccessKeys(portProvider, serverConfig);
    accessKeyRepository.enableSinglePort(portForNewAccessKeys);
  }

  const prometheusClient = new PrometheusClient(`http://${prometheusLocation}`);
  const metricsReader = new PrometheusUsageMetrics(prometheusClient);
  const toMetricsId = (id: AccessKeyId) => {
    return accessKeyRepository.getMetricsId(id);
  };
  const managerMetrics = new PrometheusManagerMetrics(prometheusClient);
  const metricsCollector = new RestMetricsCollectorClient(metricsCollectorUrl);
  const metricsPublisher: SharedMetricsPublisher = new OutlineSharedMetricsPublisher(
      new RealClock(), serverConfig, metricsReader, toMetricsId, metricsCollector);
  const managerService = new ShadowsocksManagerService(
      process.env.SB_DEFAULT_SERVER_NAME || 'Outline Server', serverConfig, accessKeyRepository,
      managerMetrics, metricsPublisher);

  const certificateFilename = process.env.SB_CERTIFICATE_FILE;
  const privateKeyFilename = process.env.SB_PRIVATE_KEY_FILE;
  const apiServer = restify.createServer({
    certificate: fs.readFileSync(certificateFilename),
    key: fs.readFileSync(privateKeyFilename)
  });

  // Pre-routing handlers
  apiServer.pre(restify.CORS());

  // All routes handlers
  const apiPrefix = process.env.SB_API_PREFIX ? `/${process.env.SB_API_PREFIX}` : '';
  apiServer.pre(restify.pre.sanitizePath());
  apiServer.use(restify.jsonp());
  apiServer.use(restify.bodyParser());
  bindService(apiServer, apiPrefix, managerService);

  apiServer.listen(portNumber, () => {
    logging.info(`Manager listening at ${apiServer.url}${apiPrefix}`);
  });
}

function getPersistentFilename(file: string): string {
  const stateDir = process.env.SB_STATE_DIR || DEFAULT_STATE_DIR;
  return path.join(stateDir, file);
}

process.on('unhandledRejection', (error: Error) => {
  logging.error(`unhandledRejection: ${error.stack}`);
});

main().catch((error) => {
  logging.error(error.stack);
  process.exit(1);
});<|MERGE_RESOLUTION|>--- conflicted
+++ resolved
@@ -58,7 +58,6 @@
   dedupedPorts.forEach(p => portProvider.addReservedPort(p));
 }
 
-<<<<<<< HEAD
 function getPortForNewAccessKeys(
     serverConfig: json_config.JsonConfig<server_config.ServerConfigJson>,
     keyConfig: json_config.JsonConfig<AccessKeyConfigJson>): number {
@@ -82,16 +81,6 @@
   return serverConfig.data().portForNewAccessKeys;
 }
 
-// TODO: Get rid of this after 30 days of everyone's migration to Prometheus.
-function createLegacyManagerMetrics(configFilename: string): LegacyManagerMetrics {
-  const metricsConfig = readMetricsConfig(configFilename);
-  return new LegacyManagerMetrics(
-      new RealClock(),
-      new json_config.ChildConfig(metricsConfig, metricsConfig.data().transferStats));
-}
-
-=======
->>>>>>> ae7ce338
 function createRolloutTracker(serverConfig: json_config.JsonConfig<server_config.ServerConfigJson>):
     RolloutTracker {
   const rollouts = new RolloutTracker(serverConfig.data().serverId);
