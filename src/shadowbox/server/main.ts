// Copyright 2018 The Outline Authors
//
// Licensed under the Apache License, Version 2.0 (the "License");
// you may not use this file except in compliance with the License.
// You may obtain a copy of the License at
//
//      http://www.apache.org/licenses/LICENSE-2.0
//
// Unless required by applicable law or agreed to in writing, software
// distributed under the License is distributed on an "AS IS" BASIS,
// WITHOUT WARRANTIES OR CONDITIONS OF ANY KIND, either express or implied.
// See the License for the specific language governing permissions and
// limitations under the License.

import * as fs from 'fs';
import * as http from 'http';
import * as path from 'path';
import * as process from 'process';
import * as prometheus from 'prom-client';
import * as restify from 'restify';

import {RealClock} from '../infrastructure/clock';
import {PortProvider} from '../infrastructure/get_port';
import * as json_config from '../infrastructure/json_config';
import * as logging from '../infrastructure/logging';
import {PrometheusClient, runPrometheusScraper} from '../infrastructure/prometheus_scraper';
import {RolloutTracker} from '../infrastructure/rollout';
import {AccessKeyId} from '../model/access_key';

import {LegacyManagerMetrics, LegacyManagerMetricsJson, PrometheusManagerMetrics} from './manager_metrics';
import {bindService, ShadowsocksManagerService} from './manager_service';
import {OutlineShadowsocksServer} from './outline_shadowsocks_server';
import {AccessKeyConfigJson, ServerAccessKeyRepository} from './server_access_key';
import * as server_config from './server_config';
import {OutlineSharedMetricsPublisher, PrometheusUsageMetrics, RestMetricsCollectorClient, SharedMetricsPublisher} from './shared_metrics';

const DEFAULT_STATE_DIR = '/root/shadowbox/persisted-state';
const MAX_STATS_FILE_AGE_MS = 5000;
const MMDB_LOCATION = '/var/lib/libmaxminddb/GeoLite2-Country.mmdb';

// Serialized format for the metrics file.
// WARNING: Renaming fields will break backwards-compatibility.
interface MetricsConfigJson {
  // Serialized ManagerStats object.
  transferStats?: LegacyManagerMetricsJson;
  // DEPRECATED: hourlyMetrics. Hourly stats live in memory only now.
}

function readMetricsConfig(filename: string): json_config.JsonConfig<MetricsConfigJson> {
  try {
    const metricsConfig = json_config.loadFileConfig<MetricsConfigJson>(filename);
    // Make sure we have non-empty sub-configs.
    metricsConfig.data().transferStats =
        metricsConfig.data().transferStats || {} as LegacyManagerMetricsJson;
    return new json_config.DelayedConfig(metricsConfig, MAX_STATS_FILE_AGE_MS);
  } catch (error) {
    throw new Error(`Failed to read metrics config at ${filename}: ${error}`);
  }
}

async function exportPrometheusMetrics(registry: prometheus.Registry, port): Promise<http.Server> {
  return new Promise<http.Server>((resolve, _) => {
    const server = http.createServer((_, res) => {
      res.write(registry.metrics());
      res.end();
    });
    server.on('listening', () => {
      resolve(server);
    });
    server.listen({port, host: 'localhost', exclusive: true});
  });
}

function reserveAccessKeyPorts(
    keyConfig: json_config.JsonConfig<AccessKeyConfigJson>, portProvider: PortProvider) {
  for (const accessKeyJson of keyConfig.data().accessKeys || []) {
    portProvider.addReservedPort(accessKeyJson.port);
  }
}

// TODO: Get rid of this after 30 days of everyone's migration to Prometheus.
function createLegacyManagerMetrics(configFilename: string): LegacyManagerMetrics {
  const metricsConfig = readMetricsConfig(configFilename);
  return new LegacyManagerMetrics(
      new RealClock(),
      new json_config.ChildConfig(metricsConfig, metricsConfig.data().transferStats));
}

function createRolloutTracker(serverConfig: json_config.JsonConfig<server_config.ServerConfigJson>):
    RolloutTracker {
  const rollouts = new RolloutTracker(serverConfig.data().serverId);
  if (serverConfig.data().rollouts) {
    for (const rollout of serverConfig.data().rollouts) {
      rollouts.forceRollout(rollout.id, rollout.enabled);
    }
  }
  return rollouts;
}

async function main() {
  const verbose = process.env.LOG_LEVEL === 'debug';
  const portProvider = new PortProvider();
  const accessKeyConfig = json_config.loadFileConfig<AccessKeyConfigJson>(
      getPersistentFilename('shadowbox_config.json'));
  reserveAccessKeyPorts(accessKeyConfig, portProvider);

  prometheus.collectDefaultMetrics({register: prometheus.register});

  const proxyHostname = process.env.SB_PUBLIC_IP;
  // Default to production metrics, as some old Docker images may not have
  // SB_METRICS_URL properly set.
  const metricsCollectorUrl = process.env.SB_METRICS_URL || 'https://metrics-prod.uproxy.org';
  if (!process.env.SB_METRICS_URL) {
    logging.warn('process.env.SB_METRICS_URL not set, using default');
  }

  if (!proxyHostname) {
    logging.error('Need to specify SB_PUBLIC_IP for invite links');
    process.exit(1);
  }

  logging.debug(`=== Config ===`);
  logging.debug(`SB_PUBLIC_IP: ${proxyHostname}`);
  logging.debug(`SB_METRICS_URL: ${metricsCollectorUrl}`);
  logging.debug(`==============`);

  const DEFAULT_PORT = 8081;
  const portNumber = Number(process.env.SB_API_PORT || DEFAULT_PORT);
  if (isNaN(portNumber)) {
    logging.error(`Invalid SB_API_PORT: ${process.env.SB_API_PORT}`);
    process.exit(1);
  }
  portProvider.addReservedPort(portNumber);

  const serverConfig =
      server_config.readServerConfig(getPersistentFilename('shadowbox_server_config.json'));

  logging.info('Starting...');

  const prometheusPort = await portProvider.reserveFirstFreePort(9090);
  const prometheusLocation = `localhost:${prometheusPort}`;

  const nodeMetricsPort = await portProvider.reserveFirstFreePort(prometheusPort + 1);
  exportPrometheusMetrics(prometheus.register, nodeMetricsPort);
  const nodeMetricsLocation = `localhost:${nodeMetricsPort}`;

  const ssMetricsPort = await portProvider.reserveFirstFreePort(nodeMetricsPort + 1);
  logging.info(`Prometheus is at ${prometheusLocation}`);
  logging.info(`Node metrics is at ${nodeMetricsLocation}`);

  const prometheusConfigJson = {
    global: {
      scrape_interval: '15s',
    },
    scrape_configs: [
      {job_name: 'prometheus', static_configs: [{targets: [prometheusLocation]}]},
      {job_name: 'outline-server-main', static_configs: [{targets: [nodeMetricsLocation]}]},
    ]
  };

<<<<<<< HEAD
  const shadowsocksServer =
      new OutlineShadowsocksServer(
          getPersistentFilename('outline-ss-server/config.yml'), verbose, ssMetricsLocation)
          .enableCountryMetrics(MMDB_LOCATION);
=======
  const rollouts = createRolloutTracker(serverConfig);
  let shadowsocksServer: ShadowsocksServer;
  if (rollouts.isRolloutEnabled('outline-ss-server', 100)) {
    const ssMetricsLocation = `localhost:${ssMetricsPort}`;
    logging.info(`outline-ss-server metrics is at ${ssMetricsLocation}`);
    prometheusConfigJson.scrape_configs.push(
        {job_name: 'outline-server-ss', static_configs: [{targets: [ssMetricsLocation]}]});
    shadowsocksServer =
        new OutlineShadowsocksServer(
            getPersistentFilename('outline-ss-server/config.yml'), verbose, ssMetricsLocation)
            .enableCountryMetrics(MMDB_LOCATION);
  } else {
    const ipLocation = new ip_location.MmdbLocationService(MMDB_LOCATION);
    const metricsWriter = createPrometheusUsageMetricsWriter(prometheus.register);
    shadowsocksServer = await createLibevShadowsocksServer(
        proxyHostname, await portProvider.reserveNewPort(), ipLocation, metricsWriter, verbose);
  }
  runPrometheusScraper(
      [
        '--storage.tsdb.retention', '31d', '--storage.tsdb.path',
        getPersistentFilename('prometheus/data'), '--web.listen-address', prometheusLocation,
        '--log.level', verbose ? 'debug' : 'info'
      ],
      getPersistentFilename('prometheus/config.yml'), prometheusConfigJson);
>>>>>>> 33785246

  const accessKeyRepository = new ServerAccessKeyRepository(
      portProvider, proxyHostname, accessKeyConfig, shadowsocksServer);

  const prometheusClient = new PrometheusClient(`http://${prometheusLocation}`);
  const metricsReader = new PrometheusUsageMetrics(prometheusClient);
  const toMetricsId = (id: AccessKeyId) => {
    return accessKeyRepository.getMetricsId(id);
  };
  const legacyManagerMetrics =
      createLegacyManagerMetrics(getPersistentFilename('shadowbox_stats.json'));
  const managerMetrics = new PrometheusManagerMetrics(prometheusClient, legacyManagerMetrics);
  const metricsCollector = new RestMetricsCollectorClient(metricsCollectorUrl);
  const metricsPublisher: SharedMetricsPublisher = new OutlineSharedMetricsPublisher(
      new RealClock(), serverConfig, metricsReader, toMetricsId, metricsCollector);
  const managerService = new ShadowsocksManagerService(
      process.env.SB_DEFAULT_SERVER_NAME || 'Outline Server', serverConfig, accessKeyRepository,
      managerMetrics, metricsPublisher);

  const certificateFilename = process.env.SB_CERTIFICATE_FILE;
  const privateKeyFilename = process.env.SB_PRIVATE_KEY_FILE;
  const apiServer = restify.createServer({
    certificate: fs.readFileSync(certificateFilename),
    key: fs.readFileSync(privateKeyFilename)
  });

  // Pre-routing handlers
  apiServer.pre(restify.CORS());

  // All routes handlers
  const apiPrefix = process.env.SB_API_PREFIX ? `/${process.env.SB_API_PREFIX}` : '';
  apiServer.pre(restify.pre.sanitizePath());
  apiServer.use(restify.jsonp());
  apiServer.use(restify.bodyParser());
  bindService(apiServer, apiPrefix, managerService);

  apiServer.listen(portNumber, () => {
    logging.info(`Manager listening at ${apiServer.url}${apiPrefix}`);
  });
}

function getPersistentFilename(file: string): string {
  const stateDir = process.env.SB_STATE_DIR || DEFAULT_STATE_DIR;
  return path.join(stateDir, file);
}

process.on('unhandledRejection', (error: Error) => {
  logging.error(`unhandledRejection: ${error.stack}`);
});

main().catch((error) => {
  logging.error(error.stack);
  process.exit(1);
});<|MERGE_RESOLUTION|>--- conflicted
+++ resolved
@@ -158,29 +158,14 @@
     ]
   };
 
-<<<<<<< HEAD
+  const ssMetricsLocation = `localhost:${ssMetricsPort}`;
+  logging.info(`outline-ss-server metrics is at ${ssMetricsLocation}`);
+  prometheusConfigJson.scrape_configs.push(
+      {job_name: 'outline-server-ss', static_configs: [{targets: [ssMetricsLocation]}]});
   const shadowsocksServer =
       new OutlineShadowsocksServer(
           getPersistentFilename('outline-ss-server/config.yml'), verbose, ssMetricsLocation)
           .enableCountryMetrics(MMDB_LOCATION);
-=======
-  const rollouts = createRolloutTracker(serverConfig);
-  let shadowsocksServer: ShadowsocksServer;
-  if (rollouts.isRolloutEnabled('outline-ss-server', 100)) {
-    const ssMetricsLocation = `localhost:${ssMetricsPort}`;
-    logging.info(`outline-ss-server metrics is at ${ssMetricsLocation}`);
-    prometheusConfigJson.scrape_configs.push(
-        {job_name: 'outline-server-ss', static_configs: [{targets: [ssMetricsLocation]}]});
-    shadowsocksServer =
-        new OutlineShadowsocksServer(
-            getPersistentFilename('outline-ss-server/config.yml'), verbose, ssMetricsLocation)
-            .enableCountryMetrics(MMDB_LOCATION);
-  } else {
-    const ipLocation = new ip_location.MmdbLocationService(MMDB_LOCATION);
-    const metricsWriter = createPrometheusUsageMetricsWriter(prometheus.register);
-    shadowsocksServer = await createLibevShadowsocksServer(
-        proxyHostname, await portProvider.reserveNewPort(), ipLocation, metricsWriter, verbose);
-  }
   runPrometheusScraper(
       [
         '--storage.tsdb.retention', '31d', '--storage.tsdb.path',
@@ -188,7 +173,6 @@
         '--log.level', verbose ? 'debug' : 'info'
       ],
       getPersistentFilename('prometheus/config.yml'), prometheusConfigJson);
->>>>>>> 33785246
 
   const accessKeyRepository = new ServerAccessKeyRepository(
       portProvider, proxyHostname, accessKeyConfig, shadowsocksServer);
