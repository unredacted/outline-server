// Copyright 2018 The Outline Authors
//
// Licensed under the Apache License, Version 2.0 (the "License");
// you may not use this file except in compliance with the License.
// You may obtain a copy of the License at
//
//      http://www.apache.org/licenses/LICENSE-2.0
//
// Unless required by applicable law or agreed to in writing, software
// distributed under the License is distributed on an "AS IS" BASIS,
// WITHOUT WARRANTIES OR CONDITIONS OF ANY KIND, either express or implied.
// See the License for the specific language governing permissions and
// limitations under the License.

import * as sentry from '@sentry/electron';
import * as dotenv from 'dotenv';
import * as electron from 'electron';
import {autoUpdater} from 'electron-updater';
import * as path from 'path';
import {URL, URLSearchParams} from 'url';

import {LoadingWindow} from './loading_window';
import * as menu from './menu';

const app = electron.app;
const ipcMain = electron.ipcMain;
const shell = electron.shell;

// Run before referencing environment variables.
dotenv.config({path: path.join(__dirname, '.env')});

const debugMode = process.env.OUTLINE_DEBUG === 'true';

const IMAGES_BASENAME =
    `${path.join(__dirname.replace('app.asar', 'app.asar.unpacked'), 'server_manager', 'web_app')}`;

const sentryDsn = process.env.SENTRY_DSN;
<<<<<<< HEAD

if (sentryDsn) {
  sentry.init({
    // Error reporting is a no-op when `sentryDsn` is undefined.
=======
if (sentryDsn) {
  sentry.init({
>>>>>>> 53aeb396
    dsn: sentryDsn,
    // Sentry provides a sensible default but we would prefer without the leading
    // "outline-manager@".
    release: electron.app.getVersion(),
    maxBreadcrumbs: 100,
    beforeBreadcrumb: (breadcrumb: sentry.Breadcrumb) => {
      // Don't submit breadcrumbs for console.debug.
      if (breadcrumb.category === 'console') {
        if (breadcrumb.level === sentry.Severity.Debug) {
          return null;
        }
      }
      return breadcrumb;
    }
  });
}
<<<<<<< HEAD

=======
>>>>>>> 53aeb396
// To clearly identify app restarts in Sentry.
console.info(`Outline Manager is starting`);

interface IpcEvent {
  returnValue: {};
}

function createMainWindow() {
  const win = new electron.BrowserWindow({
    width: 800,
    height: 1024,
    minWidth: 600,
    minHeight: 768,
    maximizable: false,
    icon: path.join(__dirname, 'web_app', 'ui_components', 'icons', 'launcher.png'),
    webPreferences: {
      nodeIntegration: false,
      preload: path.join(__dirname, 'preload.js'),
      nativeWindowOpen: true,
      webviewTag: false
    }
  });
  const webAppUrl = getWebAppUrl();
  win.loadURL(webAppUrl);

  const loadingWindow = new LoadingWindow(win, 'outline://web_app/loading.html');
  const LOADING_WINDOW_DELAY_MS = 3000;

  const handleNavigation = (event: Event, url: string) => {
    try {
      const parsed: URL = new URL(url);
      if (parsed.protocol === 'http:' || parsed.protocol === 'https:' ||
          parsed.protocol === 'macappstore:') {
        shell.openExternal(url);
      } else {
        console.warn(`Refusing to open URL with protocol "${parsed.protocol}"`);
      }
    } catch (e) {
      console.warn('Could not parse URL: ' + url);
    }
    event.preventDefault();
  };
  win.webContents.on('will-navigate', (event: Event, url: string) => {
    handleNavigation(event, url);
  });
  win.webContents.on('new-window', handleNavigation.bind(this));
  win.webContents.on('did-finish-load', () => {
    loadingWindow.hide();

    // Wait until now to check for updates now so that the UI won't miss the event.
    if (!debugMode) {
      autoUpdater.checkForUpdates();
    }
  });

  return win;
}

function getWebAppUrl() {
  const queryParams = new URLSearchParams();
  queryParams.set('version', electron.app.getVersion());

  // Set queryParams from environment variables.
  if (process.env.SB_IMAGE) {
    queryParams.set('image', process.env.SB_IMAGE);
    console.log(`Will install Shadowbox from ${process.env.SB_IMAGE} Docker image`);
  }
  if (process.env.SB_METRICS_URL) {
    queryParams.set('metricsUrl', process.env.SB_METRICS_URL);
    console.log(`Will use metrics url ${process.env.SB_METRICS_URL}`);
  }
  if (sentryDsn) {
    queryParams.set('sentryDsn', sentryDsn);
  }
  if (debugMode) {
    queryParams.set('outlineDebugMode', 'true');
    console.log(`Enabling Outline debug mode`);
  }

  // Append arguments to URL if any.
  const webAppUrl = new URL('outline://web_app/index.html');
  webAppUrl.search = queryParams.toString();
  const webAppUrlString = webAppUrl.toString();
  console.log('Launching web app from ' + webAppUrlString);
  return webAppUrlString;
}

// Digital Ocean stopped sending 'Acces-Control-Allow-Origin' headers in some API responses
// (i.e. v2/droplets). As a workaround, intercept DO API requests and preemptively inject the
// header to allow our origin.  Additionally, some OPTIONS requests return 403. Modify the response
// status code and inject CORS response headers.
function workaroundDigitalOceanApiCors() {
  const headersFilter = {urls: ['https://api.digitalocean.com/*']};
  electron.session.defaultSession.webRequest.onHeadersReceived(
      // tslint:disable-next-line:no-any
      headersFilter, (details: any, callback: Function) => {
        if (details.method === 'OPTIONS') {
          details.responseHeaders['access-control-allow-origin'] = ['outline://web_app'];
          if (details.statusCode === 403) {
            details.statusCode = 200;
            details.statusLine = 'HTTP/1.1 200';
            details.responseHeaders['status'] = ['200'];
            details.responseHeaders['access-control-allow-headers'] =
                [details.headers['Access-Control-Request-Headers']];
            details.responseHeaders['access-control-allow-credentials'] = ['true'];
            details.responseHeaders['access-control-allow-methods'] =
                ['GET, POST, PUT, PATCH, DELETE, OPTIONS'];
            details.responseHeaders['access-control-expose-headers'] =
                ['RateLimit-Limit, RateLimit-Remaining, RateLimit-Reset, Total, Link'];
            details.responseHeaders['access-control-max-age'] = ['86400'];
          }
        }
        callback(details);
      });
}

function main() {
  // prevent window being garbage collected
  let mainWindow: Electron.BrowserWindow;

  // Mark secure to avoid mixed content warnings when loading DigitalOcean pages via https://.
  electron.protocol.registerSchemesAsPrivileged([{ scheme: 'outline', privileges: { standard: true, secure: true } }]);

  if(!app.requestSingleInstanceLock()) {
    console.log('another instance is running - exiting');
    app.quit();
  }
  app.on('second-instance', () => {
    // Someone tried to run a second instance, we should focus our window.
    if (mainWindow) {
      if (mainWindow.isMinimized()) {
        mainWindow.restore();
      }
      mainWindow.focus();
    }
  });

  app.on('ready', () => {
    const menuTemplate = menu.getMenuTemplate(debugMode);
    if (menuTemplate.length > 0) {
      electron.Menu.setApplicationMenu(electron.Menu.buildFromTemplate(menuTemplate));
    }

    workaroundDigitalOceanApiCors();

    // Register a custom protocol so we can use absolute paths in the web app.
    // This also acts as a kind of chroot for the web app, so it cannot access
    // the user's filesystem. Hostnames are ignored.
    electron.protocol.registerFileProtocol(
        'outline',
        (request, callback) => {
          const appPath = new URL(request.url).pathname;
          const filesystemPath = path.join(__dirname, 'server_manager/web_app', appPath);
          callback(filesystemPath);
        },
        (error) => {
          if (error) {
            throw new Error('Failed to register outline protocol');
          }
        });
    mainWindow = createMainWindow();
  });

  const UPDATE_DOWNLOADED_EVENT = 'update-downloaded';
  autoUpdater.on(UPDATE_DOWNLOADED_EVENT, (ev, info) => {
    if (mainWindow) {
      mainWindow.webContents.send(UPDATE_DOWNLOADED_EVENT);
    }
  });

  // Handle cert whitelisting requests from the renderer process.
  const trustedFingerprints = new Set<string>();
  ipcMain.on('whitelist-certificate', (event: IpcEvent, fingerprint: string) => {
    trustedFingerprints.add(`sha256/${fingerprint}`);
    event.returnValue = true;
  });
  app.on('certificate-error', (event, webContents, url, error, certificate, callback) => {
    event.preventDefault();
    callback(trustedFingerprints.has(certificate.fingerprint));
  });

  // Restores the mainWindow if minimized and brings it into focus.
  ipcMain.on('bring-to-front', (event: IpcEvent) => {
    if (mainWindow.isMinimized()) {
      mainWindow.restore();
    }
    mainWindow.focus();
  });

  // Handle "show me where" requests from the renderer process.
  ipcMain.on('open-image', (event: IpcEvent, basename: string) => {
    const p = path.join(IMAGES_BASENAME, basename);
    if (!shell.openItem(p)) {
      console.error(`could not open image at ${p}`);
    }
  });

  app.on('activate', () => {
    if (!mainWindow) {
      mainWindow = createMainWindow();
      mainWindow.on('closed', () => {
        mainWindow = null;
      });
    }
  });

  app.on('window-all-closed', () => {
    app.quit();
  });
}

main();<|MERGE_RESOLUTION|>--- conflicted
+++ resolved
@@ -35,15 +35,8 @@
     `${path.join(__dirname.replace('app.asar', 'app.asar.unpacked'), 'server_manager', 'web_app')}`;
 
 const sentryDsn = process.env.SENTRY_DSN;
-<<<<<<< HEAD
-
 if (sentryDsn) {
   sentry.init({
-    // Error reporting is a no-op when `sentryDsn` is undefined.
-=======
-if (sentryDsn) {
-  sentry.init({
->>>>>>> 53aeb396
     dsn: sentryDsn,
     // Sentry provides a sensible default but we would prefer without the leading
     // "outline-manager@".
@@ -60,10 +53,7 @@
     }
   });
 }
-<<<<<<< HEAD
-
-=======
->>>>>>> 53aeb396
+
 // To clearly identify app restarts in Sentry.
 console.info(`Outline Manager is starting`);
 
